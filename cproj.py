--- conflicted
+++ resolved
@@ -1989,8 +1989,7 @@
                 print(f"⚠️  Could not setup review agents: {e}")
         
         print(f"\n🎉 Branch {branch} ready for review")
-    
-<<<<<<< HEAD
+
     # Legacy cmd_review_agents method removed for security and maintainability
     # The old implementation had potential security vulnerabilities in:
     # - Template string formatting without proper sanitization
@@ -2004,84 +2003,6 @@
     #   - Template injection prevention with string.Template
     #   - Bounded resource usage and timeout handling
     #   - Better error handling and user feedback
-=======
-    def cmd_review_agents(self, args):
-        """Run automated review agents with security validation"""
-        try:
-            from claude_review_agents import setup_review, ClaudeReviewOrchestrator, ProjectContext
-        except ImportError as e:
-            raise CprojError(f"Review agents module not available: {e}")
-        
-        worktree_path = Path.cwd()
-        agent_json_path = worktree_path / '.cproj' / '.agent.json'
-        
-        if not agent_json_path.exists():
-            raise CprojError("Not in a cproj worktree (no .agent.json found in .cproj directory). Run from worktree root directory.")
-        
-        try:
-            # Load agent data for context
-            agent_json = AgentJson(worktree_path)
-            
-            # Create project context with safe values
-            context = ProjectContext()
-            if 'links' in agent_json.data and agent_json.data['links'].get('linear'):
-                # Sanitize Linear URL
-                linear_url = str(agent_json.data['links']['linear'])[:200]  # Limit length
-                context.ticket = f"Linear: {linear_url}"
-            
-            if 'workspace' in agent_json.data and agent_json.data['workspace'].get('branch'):
-                # Sanitize branch name
-                branch = str(agent_json.data['workspace']['branch'])[:100]  # Limit length
-                safe_branch = ''.join(c for c in branch if c.isalnum() or c in '-_.')
-                context.pr_title = safe_branch
-            
-            if args.setup:
-                # Just setup configuration
-                result = setup_review(worktree_path, context)
-                print(f"✅ Review configuration saved: {result['config_path']}")
-                print(f"🤖 Configured {result['agents']} agents")
-                print(f"📊 Diff size: {result['diff_size']} bytes")
-                print("\n🎯 To run the review:")
-                print("1. Open the configuration file in Claude")
-                print("2. Use the Task tool to run each agent")
-                print("3. Aggregate results")
-                return
-            
-            # Setup and run review with error handling
-            orchestrator = ClaudeReviewOrchestrator(worktree_path, context)
-            config_path = orchestrator.save_review_config()
-            
-            if args.json:
-                with open(config_path, 'r', encoding='utf-8') as f:
-                    config = json.load(f)
-                    print(json.dumps(config, indent=2))
-            else:
-                print("📋 Review agents configured!")
-                print(f"Configuration: {config_path}")
-                print("\n" + "="*60)
-                print("READY FOR CLAUDE REVIEW")
-                print("="*60)
-                print("\nNext steps:")
-                print("1. Copy the following prompt to Claude:")
-                print("\n" + "-"*40)
-                print("Please run a comprehensive PR review using the Task tool.")
-                print("The review configuration is in .cproj/.cproj_review.json")
-                print("\nRun these three agents in sequence:")
-                print("1. Senior Developer Code Review (general-purpose agent)")
-                print("2. QA Engineer Review (general-purpose agent)")  
-                print("3. Security Review (general-purpose agent)")
-                print("\nFor each agent, use the prompt from the configuration file.")
-                print("Parse the JSON responses and provide a consolidated report.")
-                print("-"*40)
-                print(f"\n2. The configuration file is: {config_path}")
-                print("3. Each agent has a specific prompt and JSON output contract")
-                print("4. Aggregate all findings and determine if PR should be blocked")
-        
-        except ValueError as e:
-            raise CprojError(f"Security validation failed: {e}")
-        except Exception as e:
-            raise CprojError(f"Review setup failed: {e}")
->>>>>>> f36dd9fb
     
     def cmd_merge(self, args):
         """Merge and cleanup"""
