--- conflicted
+++ resolved
@@ -11,389 +11,350 @@
 from unittest.mock import Mock, patch
 
 from cproj import (
-    Config,
-    GitWorktree,
-    AgentJson,
-    EnvironmentSetup,
-    GitHubIntegration,
-    CprojCLI,
+    Config, GitWorktree, AgentJson, EnvironmentSetup,
+    GitHubIntegration, CprojCLI
 )
 
 
 class TestConfig(unittest.TestCase):
     """Test Config class"""
-
-    def setUp(self):
-        self.temp_dir = Path(tempfile.mkdtemp())
-        self.config_path = self.temp_dir / "config.json"
-
-    def tearDown(self):
-        import shutil
-
-        shutil.rmtree(self.temp_dir)
-
+    
+    def setUp(self):
+        self.temp_dir = Path(tempfile.mkdtemp())
+        self.config_path = self.temp_dir / 'config.json'
+    
+    def tearDown(self):
+        import shutil
+        shutil.rmtree(self.temp_dir)
+    
     def test_config_creation(self):
         config = Config(self.config_path)
         self.assertEqual(config._config, {})
-
+    
     def test_config_get_set(self):
         config = Config(self.config_path)
-        config.set("test_key", "test_value")
-        self.assertEqual(config.get("test_key"), "test_value")
-        self.assertEqual(config.get("missing_key", "default"), "default")
-
+        config.set('test_key', 'test_value')
+        self.assertEqual(config.get('test_key'), 'test_value')
+        self.assertEqual(config.get('missing_key', 'default'), 'default')
+    
     def test_config_persistence(self):
         config = Config(self.config_path)
-        config.set("persistent_key", "persistent_value")
-
+        config.set('persistent_key', 'persistent_value')
+        
         # Create new config instance
         config2 = Config(self.config_path)
-        self.assertEqual(config2.get("persistent_key"), "persistent_value")
+        self.assertEqual(config2.get('persistent_key'), 'persistent_value')
 
 
 class TestAgentJson(unittest.TestCase):
     """Test AgentJson class"""
-
-    def setUp(self):
-        self.temp_dir = Path(tempfile.mkdtemp())
-
-    def tearDown(self):
-        import shutil
-
-        shutil.rmtree(self.temp_dir)
-
+    
+    def setUp(self):
+        self.temp_dir = Path(tempfile.mkdtemp())
+    
+    def tearDown(self):
+        import shutil
+        shutil.rmtree(self.temp_dir)
+    
     def test_agent_json_creation(self):
         agent_json = AgentJson(self.temp_dir)
-        self.assertIn("schema_version", agent_json.data)
-        self.assertIn("agent", agent_json.data)
-        self.assertIn("project", agent_json.data)
-        self.assertIn("workspace", agent_json.data)
-        self.assertIn("links", agent_json.data)
-        self.assertIn("env", agent_json.data)
-
+        self.assertIn('schema_version', agent_json.data)
+        self.assertIn('agent', agent_json.data)
+        self.assertIn('project', agent_json.data)
+        self.assertIn('workspace', agent_json.data)
+        self.assertIn('links', agent_json.data)
+        self.assertIn('env', agent_json.data)
+    
     def test_agent_json_save_load(self):
         agent_json = AgentJson(self.temp_dir)
-        agent_json.set_project("Test Project", "/test/repo")
-        agent_json.set_workspace("/test/workspace", "feature/test", "main")
+        agent_json.set_project('Test Project', '/test/repo')
+        agent_json.set_workspace('/test/workspace', 'feature/test', 'main')
         agent_json.save()
-
+        
         # Load from file
         agent_json2 = AgentJson(self.temp_dir)
-        self.assertEqual(agent_json2.data["project"]["name"], "Test Project")
-        self.assertEqual(agent_json2.data["workspace"]["branch"], "feature/test")
-
+        self.assertEqual(agent_json2.data['project']['name'], 'Test Project')
+        self.assertEqual(agent_json2.data['workspace']['branch'], 'feature/test')
+    
     def test_agent_json_links(self):
         agent_json = AgentJson(self.temp_dir)
-<<<<<<< HEAD
-        agent_json.set_link("linear", "https://linear.app/test")
-        agent_json.set_link("pr", "https://github.com/test/test/pull/1")
-
-        self.assertEqual(agent_json.data["links"]["linear"], "https://linear.app/test")
-        self.assertEqual(agent_json.data["links"]["pr"], "https://github.com/test/test/pull/1")
-=======
         agent_json.set_link('pr', 'https://github.com/test/test/pull/1')
 
         self.assertEqual(agent_json.data['links']['pr'], 'https://github.com/test/test/pull/1')
->>>>>>> 93172d77
 
 
 class TestEnvironmentSetup(unittest.TestCase):
     """Test EnvironmentSetup class"""
-
-    def setUp(self):
-        self.temp_dir = Path(tempfile.mkdtemp())
-
-    def tearDown(self):
-        import shutil
-
-        shutil.rmtree(self.temp_dir)
-
+    
+    def setUp(self):
+        self.temp_dir = Path(tempfile.mkdtemp())
+    
+    def tearDown(self):
+        import shutil
+        shutil.rmtree(self.temp_dir)
+    
     def test_setup_python_no_files(self):
         env_setup = EnvironmentSetup(self.temp_dir)
         result = env_setup.setup_python()
-
-        self.assertEqual(result["manager"], "none")
-        self.assertFalse(result["active"])
-        self.assertFalse(result["pyproject"])
-        self.assertFalse(result["requirements"])
-
+        
+        self.assertEqual(result['manager'], 'none')
+        self.assertFalse(result['active'])
+        self.assertFalse(result['pyproject'])
+        self.assertFalse(result['requirements'])
+    
     def test_setup_python_with_requirements(self):
         # Create requirements.txt
-        (self.temp_dir / "requirements.txt").write_text("requests==2.28.0\n")
-
+        (self.temp_dir / 'requirements.txt').write_text('requests==2.28.0\n')
+        
         env_setup = EnvironmentSetup(self.temp_dir)
         result = env_setup.setup_python()
-
-        self.assertTrue(result["requirements"])
-
+        
+        self.assertTrue(result['requirements'])
+    
     def test_setup_python_with_pyproject(self):
         # Create pyproject.toml
-        (self.temp_dir / "pyproject.toml").write_text('[project]\nname = "test"\n')
-
+        (self.temp_dir / 'pyproject.toml').write_text('[project]\nname = "test"\n')
+        
         env_setup = EnvironmentSetup(self.temp_dir)
         result = env_setup.setup_python()
-
-        self.assertTrue(result["pyproject"])
-
+        
+        self.assertTrue(result['pyproject'])
+    
     def test_setup_node_no_package_json(self):
         env_setup = EnvironmentSetup(self.temp_dir)
         result = env_setup.setup_node()
-
-        self.assertEqual(result["manager"], "none")
-        self.assertEqual(result["node_version"], "")
-
+        
+        self.assertEqual(result['manager'], 'none')
+        self.assertEqual(result['node_version'], '')
+    
     def test_setup_node_with_package_json(self):
         # Create package.json
-        (self.temp_dir / "package.json").write_text('{"name": "test", "version": "1.0.0"}')
-
+        (self.temp_dir / 'package.json').write_text('{"name": "test", "version": "1.0.0"}')
+        
         env_setup = EnvironmentSetup(self.temp_dir)
         result = env_setup.setup_node()
-
+        
         # Should detect package.json and determine manager based on nvm availability
-        self.assertIn(result["manager"], ["none", "nvm"])  # Either works depending on system
-
+        self.assertIn(result['manager'], ['none', 'nvm'])  # Either works depending on system
+    
     def test_setup_java_maven(self):
         # Create pom.xml
-        (self.temp_dir / "pom.xml").write_text("<project></project>")
-
+        (self.temp_dir / 'pom.xml').write_text('<project></project>')
+        
         env_setup = EnvironmentSetup(self.temp_dir)
         result = env_setup.setup_java()
-
-        self.assertEqual(result["build"], "maven")
-
+        
+        self.assertEqual(result['build'], 'maven')
+    
     def test_setup_java_gradle(self):
         # Create build.gradle
-        (self.temp_dir / "build.gradle").write_text('apply plugin: "java"')
-
+        (self.temp_dir / 'build.gradle').write_text('apply plugin: "java"')
+        
         env_setup = EnvironmentSetup(self.temp_dir)
         result = env_setup.setup_java()
-
-        self.assertEqual(result["build"], "gradle")
-
+        
+        self.assertEqual(result['build'], 'gradle')
+    
     def test_setup_java_no_build_file(self):
         env_setup = EnvironmentSetup(self.temp_dir)
         result = env_setup.setup_java()
-
-        self.assertEqual(result["build"], "none")
+        
+        self.assertEqual(result['build'], 'none')
 
 
 class TestGitHubIntegration(unittest.TestCase):
     """Test GitHubIntegration class"""
-
-    @patch("shutil.which")
+    
+    @patch('shutil.which')
     def test_is_available_true(self, mock_which):
-        mock_which.return_value = "/usr/bin/gh"
+        mock_which.return_value = '/usr/bin/gh'
         self.assertTrue(GitHubIntegration.is_available())
-        mock_which.assert_called_with("gh")
-
-    @patch("shutil.which")
+        mock_which.assert_called_with('gh')
+    
+    @patch('shutil.which')
     def test_is_available_false(self, mock_which):
         mock_which.return_value = None
         self.assertFalse(GitHubIntegration.is_available())
-
-    @patch("subprocess.run")
-    @patch("shutil.which")
+    
+    @patch('subprocess.run')
+    @patch('shutil.which')
     def test_create_pr_success(self, mock_which, mock_run):
-        mock_which.return_value = "/usr/bin/gh"
+        mock_which.return_value = '/usr/bin/gh'
         # Mock both auth check and PR creation calls
         mock_run.side_effect = [
             Mock(returncode=0),  # Auth status check succeeds
-            Mock(stdout="https://github.com/test/test/pull/1\n", returncode=0),  # PR creation
+            Mock(stdout='https://github.com/test/test/pull/1\n', returncode=0)  # PR creation
         ]
-
-        result = GitHubIntegration.create_pr("Test PR", "Test body", draft=True)
-
-        self.assertEqual(result, "https://github.com/test/test/pull/1")
+        
+        result = GitHubIntegration.create_pr('Test PR', 'Test body', draft=True)
+        
+        self.assertEqual(result, 'https://github.com/test/test/pull/1')
         self.assertEqual(mock_run.call_count, 2)  # Auth check + PR creation
-
-    @patch("subprocess.run")
-    @patch("shutil.which")
+    
+    @patch('subprocess.run')
+    @patch('shutil.which')
     def test_create_pr_failure(self, mock_which, mock_run):
-        mock_which.return_value = "/usr/bin/gh"
+        mock_which.return_value = '/usr/bin/gh'
         # Mock auth check success, but PR creation failure
         mock_run.side_effect = [
             Mock(returncode=0),  # Auth status check succeeds
-            subprocess.CalledProcessError(1, "gh"),  # PR creation fails
+            subprocess.CalledProcessError(1, 'gh')  # PR creation fails
         ]
-
-        result = GitHubIntegration.create_pr("Test PR", "Test body")
-
+        
+        result = GitHubIntegration.create_pr('Test PR', 'Test body')
+        
         self.assertIsNone(result)
 
 
 class TestCprojCLI(unittest.TestCase):
     """Test CprojCLI class"""
-
-    def setUp(self):
-        self.temp_dir = Path(tempfile.mkdtemp())
-        self.config_path = self.temp_dir / "config.json"
-
-    def tearDown(self):
-        import shutil
-
-        shutil.rmtree(self.temp_dir)
-
-    @patch("cproj.Config")
+    
+    def setUp(self):
+        self.temp_dir = Path(tempfile.mkdtemp())
+        self.config_path = self.temp_dir / 'config.json'
+    
+    def tearDown(self):
+        import shutil
+        shutil.rmtree(self.temp_dir)
+    
+    @patch('cproj.Config')
     def test_cli_creation(self, mock_config_class):
         mock_config = Mock()
         mock_config_class.return_value = mock_config
-
-        cli = CprojCLI()
-
+        
+        cli = CprojCLI()
+        
         self.assertEqual(cli.config, mock_config)
         mock_config_class.assert_called_once()
-
+    
     def test_create_parser(self):
         cli = CprojCLI()
         parser = cli.create_parser()
-
+        
         # Test that parser is created
         self.assertIsNotNone(parser)
-
+        
         # Test that it can parse basic commands
-        args = parser.parse_args(["init", "--name", "test"])
-        self.assertEqual(args.command, "init")
-        self.assertEqual(args.name, "test")
-
+        args = parser.parse_args(['init', '--name', 'test'])
+        self.assertEqual(args.command, 'init')
+        self.assertEqual(args.name, 'test')
+    
     def test_parser_worktree_create(self):
         cli = CprojCLI()
         parser = cli.create_parser()
-
-        args = parser.parse_args(["worktree", "create", "--branch", "feature/test"])
-        self.assertEqual(args.command, "worktree")
-        self.assertEqual(args.worktree_command, "create")
-        self.assertEqual(args.branch, "feature/test")
-
+        
+        args = parser.parse_args(['worktree', 'create', '--branch', 'feature/test'])
+        self.assertEqual(args.command, 'worktree')
+        self.assertEqual(args.worktree_command, 'create')
+        self.assertEqual(args.branch, 'feature/test')
+    
     def test_parser_review_open(self):
         cli = CprojCLI()
         parser = cli.create_parser()
-
-        args = parser.parse_args(["review", "open", "--draft"])
-        self.assertEqual(args.command, "review")
-        self.assertEqual(args.review_command, "open")
+        
+        args = parser.parse_args(['review', 'open', '--draft'])
+        self.assertEqual(args.command, 'review')
+        self.assertEqual(args.review_command, 'open')
         self.assertTrue(args.draft)
-
+    
     def test_parser_config(self):
         cli = CprojCLI()
         parser = cli.create_parser()
-
-        args = parser.parse_args(["config", "editor", "vim"])
-        self.assertEqual(args.command, "config")
-        self.assertEqual(args.key, "editor")
-        self.assertEqual(args.value, "vim")
+        
+        args = parser.parse_args(['config', 'editor', 'vim'])
+        self.assertEqual(args.command, 'config')
+        self.assertEqual(args.key, 'editor')
+        self.assertEqual(args.value, 'vim')
 
 
 class TestClaudeIntegration(unittest.TestCase):
     """Test CLAUDE.md and nvm automation features"""
-
-    def setUp(self):
-        self.temp_dir = Path(tempfile.mkdtemp())
-        self.repo_dir = self.temp_dir / "test_repo"
+    
+    def setUp(self):
+        self.temp_dir = Path(tempfile.mkdtemp())
+        self.repo_dir = self.temp_dir / 'test_repo'
         self.repo_dir.mkdir()
-
+        
         # Initialize git repo
-        subprocess.run(["git", "init"], cwd=self.repo_dir, check=True, capture_output=True)
-        subprocess.run(
-            ["git", "config", "user.email", "test@example.com"],
-            cwd=self.repo_dir,
-            check=True,
-            capture_output=True,
-        )
-        subprocess.run(
-            ["git", "config", "user.name", "Test User"],
-            cwd=self.repo_dir,
-            check=True,
-            capture_output=True,
-        )
-
-    def tearDown(self):
-        import shutil
-
-        shutil.rmtree(self.temp_dir)
-
+        subprocess.run(['git', 'init'], cwd=self.repo_dir, check=True, capture_output=True)
+        subprocess.run(['git', 'config', 'user.email', 'test@example.com'], 
+                      cwd=self.repo_dir, check=True, capture_output=True)
+        subprocess.run(['git', 'config', 'user.name', 'Test User'], 
+                      cwd=self.repo_dir, check=True, capture_output=True)
+    
+    def tearDown(self):
+        import shutil
+        shutil.rmtree(self.temp_dir)
+    
     def test_claude_symlink_detection(self):
         """Test CLAUDE.md symlink detection and setup"""
         # Create CLAUDE.md
-        claude_md = self.repo_dir / "CLAUDE.md"
-        claude_md.write_text("# Test Claude Config")
-
+        claude_md = self.repo_dir / 'CLAUDE.md'
+        claude_md.write_text('# Test Claude Config')
+        
         # Create .cursorrules symlink
-        cursorrules = self.repo_dir / ".cursorrules"
-        cursorrules.symlink_to("CLAUDE.md")
-
+        cursorrules = self.repo_dir / '.cursorrules'
+        cursorrules.symlink_to('CLAUDE.md')
+        
         # Create CLI instance
         cli = CprojCLI()
-        cli.config.set("claude_symlink_default", "yes")
-
+        cli.config.set('claude_symlink_default', 'yes')
+        
         # Create a mock worktree
-        worktree_path = self.temp_dir / "test_worktree"
+        worktree_path = self.temp_dir / 'test_worktree'
         worktree_path.mkdir()
-
+        
         # Test the symlink setup method
         cli._setup_claude_symlink(worktree_path, self.repo_dir)
-
+        
         # Verify symlink was created
-        worktree_cursorrules = worktree_path / ".cursorrules"
+        worktree_cursorrules = worktree_path / '.cursorrules'
         self.assertTrue(worktree_cursorrules.exists())
         self.assertTrue(worktree_cursorrules.is_symlink())
-
+    
     def test_claude_symlink_no_source(self):
         """Test behavior when CLAUDE.md doesn't exist"""
         cli = CprojCLI()
-        worktree_path = self.temp_dir / "test_worktree"
+        worktree_path = self.temp_dir / 'test_worktree'
         worktree_path.mkdir()
-
+        
         # Should return early without creating anything
         cli._setup_claude_symlink(worktree_path, self.repo_dir)
-
-        worktree_cursorrules = worktree_path / ".cursorrules"
+        
+        worktree_cursorrules = worktree_path / '.cursorrules'
         self.assertFalse(worktree_cursorrules.exists())
-
+    
     def test_nvm_setup_script_creation(self):
         """Test nvm setup script creation"""
         cli = CprojCLI()
-        cli.config.set("claude_nvm_default", "yes")
-
-        worktree_path = self.temp_dir / "test_worktree"
+        cli.config.set('claude_nvm_default', 'yes')
+        
+        worktree_path = self.temp_dir / 'test_worktree'
         worktree_path.mkdir()
-
+        
         # Mock node environment with nvm
-        node_env = {"manager": "nvm"}
-
+        node_env = {'manager': 'nvm'}
+        
         # Test the nvm setup method
         cli._setup_nvm_for_claude(worktree_path, node_env)
-
+        
         # Verify setup script was created
-<<<<<<< HEAD
-        setup_script = worktree_path / "setup-claude.sh"
-=======
         setup_script = worktree_path / '.cproj' / 'setup-claude.sh'
->>>>>>> 93172d77
         self.assertTrue(setup_script.exists())
-
+        
         # Verify script content
         content = setup_script.read_text()
-        self.assertIn("nvm use --lts", content)
-        self.assertIn("NVM_DIR", content)
-
+        self.assertIn('nvm use --lts', content)
+        self.assertIn('NVM_DIR', content)
+    
     def test_nvm_setup_no_nvm(self):
         """Test behavior when nvm is not available"""
         cli = CprojCLI()
-        worktree_path = self.temp_dir / "test_worktree"
+        worktree_path = self.temp_dir / 'test_worktree'
         worktree_path.mkdir()
 
         # Mock node environment without nvm
-<<<<<<< HEAD
-        node_env = {"manager": "none"}
-
-        # Should return early without creating script
-        cli._setup_nvm_for_claude(worktree_path, node_env)
-
-        setup_script = worktree_path / "setup-claude.sh"
-        self.assertFalse(setup_script.exists())
-=======
         node_env = {'manager': 'none'}
->>>>>>> 93172d77
 
         # Mock nvm path to not exist
         with patch('pathlib.Path.exists', return_value=False):
@@ -403,253 +364,18 @@
         setup_script = worktree_path / '.cproj' / 'setup-claude.sh'
         self.assertFalse(setup_script.exists())
 
-<<<<<<< HEAD
-class TestLinear1PasswordIntegration(unittest.TestCase):
-    """Test Linear API key integration with 1Password"""
-
-    def setUp(self):
-        self.temp_dir = Path(tempfile.mkdtemp())
-        self.repo_dir = self.temp_dir / "test_repo"
+
+
+class TestCleanupDirtyWorktree(unittest.TestCase):
+    """Test cleanup command handling of dirty worktrees"""
+    
+    def setUp(self):
+        self.temp_dir = Path(tempfile.mkdtemp())
+        self.repo_dir = self.temp_dir / 'test_repo'
         self.repo_dir.mkdir()
-
+        
         # Initialize git repo
         import subprocess
-
-        subprocess.run(["git", "init"], cwd=self.repo_dir, check=True, capture_output=True)
-        subprocess.run(
-            ["git", "config", "user.email", "test@example.com"],
-            cwd=self.repo_dir,
-            check=True,
-            capture_output=True,
-        )
-        subprocess.run(
-            ["git", "config", "user.name", "Test User"],
-            cwd=self.repo_dir,
-            check=True,
-            capture_output=True,
-        )
-
-        # Create initial commit
-        (self.repo_dir / "README.md").write_text("# Test Repo")
-        subprocess.run(
-            ["git", "add", "README.md"], cwd=self.repo_dir, check=True, capture_output=True
-        )
-        subprocess.run(
-            ["git", "commit", "-m", "Initial commit"],
-            cwd=self.repo_dir,
-            check=True,
-            capture_output=True,
-        )
-
-        # Create config for testing
-        self.config_dir = self.temp_dir / ".config" / "cproj"
-        self.config_dir.mkdir(parents=True)
-        self.config = Config(self.config_dir / "config.json")
-
-        # Create CLI instance and replace its config
-        self.cli = CprojCLI()
-        self.cli.config = self.config
-
-    def tearDown(self):
-        import shutil
-
-        shutil.rmtree(self.temp_dir)
-
-    def test_store_linear_1password_ref(self):
-        """Test storing 1Password reference for Linear API key"""
-        # Change to repo directory
-        import os
-
-        original_cwd = os.getcwd()
-        try:
-            os.chdir(self.repo_dir)
-
-            # Store reference
-            test_ref = "op://Private/linear-api-key/password"
-            self.cli._store_linear_1password_ref(test_ref)
-
-            # Verify file was created with correct content
-            ref_file = self.repo_dir / ".cproj" / ".linear-1password-ref"
-            self.assertTrue(ref_file.exists())
-            self.assertEqual(ref_file.read_text(), test_ref)
-
-            # Verify permissions (owner read/write only)
-            file_stat = ref_file.stat()
-            self.assertEqual(file_stat.st_mode & 0o777, 0o600)
-        finally:
-            os.chdir(original_cwd)
-
-    def test_load_linear_config_with_1password(self):
-        """Test loading Linear config with 1Password reference"""
-        import os
-
-        original_cwd = os.getcwd()
-        try:
-            os.chdir(self.repo_dir)
-
-            # Create .cproj directory and reference file
-            cproj_dir = self.repo_dir / ".cproj"
-            cproj_dir.mkdir()
-            ref_file = cproj_dir / ".linear-1password-ref"
-            test_ref = "op://Private/linear-api-key/password"
-            ref_file.write_text(test_ref)
-
-            # Mock OnePasswordIntegration methods
-            with patch("cproj.OnePasswordIntegration.is_available", return_value=True), patch(
-                "cproj.OnePasswordIntegration.get_secret", return_value="test-api-key-123"
-            ):
-
-                # Load config
-                config = self.cli._load_linear_config()
-
-                # Verify API key was retrieved
-                self.assertEqual(config.get("LINEAR_API_KEY"), "test-api-key-123")
-                self.assertEqual(config.get("LINEAR_API_KEY_SOURCE"), "1Password")
-        finally:
-            os.chdir(original_cwd)
-
-    def test_load_linear_config_fallback_to_env_file(self):
-        """Test that .env.linear file takes precedence over 1Password"""
-        import os
-
-        original_cwd = os.getcwd()
-        try:
-            os.chdir(self.repo_dir)
-
-            # Create both .env.linear and 1Password ref
-            env_file = self.repo_dir / ".env.linear"
-            env_file.write_text("LINEAR_API_KEY=env-file-key-456\n")
-
-            cproj_dir = self.repo_dir / ".cproj"
-            cproj_dir.mkdir()
-            ref_file = cproj_dir / ".linear-1password-ref"
-            ref_file.write_text("op://Private/linear-api-key/password")
-
-            # Mock OnePasswordIntegration
-            with patch("cproj.OnePasswordIntegration.is_available", return_value=True), patch(
-                "cproj.OnePasswordIntegration.get_secret", return_value="1password-key-789"
-            ):
-
-                # Load config
-                config = self.cli._load_linear_config()
-
-                # Verify env file takes precedence
-                self.assertEqual(config.get("LINEAR_API_KEY"), "env-file-key-456")
-                self.assertNotIn("LINEAR_API_KEY_SOURCE", config)
-        finally:
-            os.chdir(original_cwd)
-
-    @patch("cproj.OnePasswordIntegration.is_available")
-    @patch("cproj.OnePasswordIntegration.get_secret")
-    @patch("builtins.input")
-    def test_linear_setup_from_1password(self, mock_input, mock_get_secret, mock_is_available):
-        """Test linear setup --from-1password command"""
-        import os
-
-        original_cwd = os.getcwd()
-        try:
-            os.chdir(self.repo_dir)
-
-            # Mock 1Password availability and secret retrieval
-            mock_is_available.return_value = True
-            mock_get_secret.return_value = "test-linear-api-key"
-            mock_input.return_value = "op://Private/linear-api/password"
-
-            # Create args object
-            from types import SimpleNamespace
-
-            args = SimpleNamespace(
-                from_1password=True, api_key=None, team=None, project=None, org=None
-            )
-
-            # Run command
-            self.cli.cmd_linear_setup(args)
-
-            # Verify reference was stored
-            ref_file = self.repo_dir / ".cproj" / ".linear-1password-ref"
-            self.assertTrue(ref_file.exists())
-            self.assertEqual(ref_file.read_text(), "op://Private/linear-api/password")
-
-            # Verify 1Password was called to validate
-            mock_get_secret.assert_called_once_with("op://Private/linear-api/password")
-        finally:
-            os.chdir(original_cwd)
-
-    @patch("cproj.OnePasswordIntegration.is_available")
-    def test_linear_setup_1password_not_available(self, mock_is_available):
-        """Test linear setup when 1Password is not available"""
-        import os
-
-        original_cwd = os.getcwd()
-        try:
-            os.chdir(self.repo_dir)
-
-            # Mock 1Password not available
-            mock_is_available.return_value = False
-
-            # Create args object
-            from types import SimpleNamespace
-
-            args = SimpleNamespace(
-                from_1password=True, api_key=None, team=None, project=None, org=None
-            )
-
-            # Run command - should exit early
-            with patch("builtins.print") as mock_print:
-                self.cli.cmd_linear_setup(args)
-
-                # Verify error message was printed
-                calls = [str(call) for call in mock_print.call_args_list]
-                self.assertTrue(any("1Password CLI not available" in str(call) for call in calls))
-
-            # Verify no reference file was created
-            ref_file = self.repo_dir / ".cproj" / ".linear-1password-ref"
-            self.assertFalse(ref_file.exists())
-        finally:
-            os.chdir(original_cwd)
-=======
->>>>>>> 93172d77
-
-
-class TestCleanupDirtyWorktree(unittest.TestCase):
-    """Test cleanup command handling of dirty worktrees"""
-
-    def setUp(self):
-        self.temp_dir = Path(tempfile.mkdtemp())
-        self.repo_dir = self.temp_dir / "test_repo"
-        self.repo_dir.mkdir()
-
-        # Initialize git repo
-        import subprocess
-<<<<<<< HEAD
-
-        subprocess.run(["git", "init"], cwd=self.repo_dir, check=True, capture_output=True)
-        subprocess.run(
-            ["git", "config", "user.email", "test@example.com"],
-            cwd=self.repo_dir,
-            check=True,
-            capture_output=True,
-        )
-        subprocess.run(
-            ["git", "config", "user.name", "Test User"],
-            cwd=self.repo_dir,
-            check=True,
-            capture_output=True,
-        )
-
-        # Create initial commit
-        (self.repo_dir / "README.md").write_text("# Test Repo")
-        subprocess.run(
-            ["git", "add", "README.md"], cwd=self.repo_dir, check=True, capture_output=True
-        )
-        subprocess.run(
-            ["git", "commit", "-m", "Initial commit"],
-            cwd=self.repo_dir,
-            check=True,
-            capture_output=True,
-        )
-
-=======
         subprocess.run(['git', 'init'], cwd=self.repo_dir, check=True, capture_output=True)
         subprocess.run(['git', 'config', 'user.email', 'test@example.com'], 
                       cwd=self.repo_dir, check=True, capture_output=True)
@@ -664,62 +390,30 @@
         # Ensure we're on main branch
         subprocess.run(['git', 'branch', '-M', 'main'], cwd=self.repo_dir, check=True, capture_output=True)
         
->>>>>>> 93172d77
         # Create config for testing
-        self.config_dir = self.temp_dir / ".config" / "cproj"
+        self.config_dir = self.temp_dir / '.config' / 'cproj'
         self.config_dir.mkdir(parents=True)
-        self.config = Config(self.config_dir / "config.json")
-        self.config.set("repo_path", str(self.repo_dir))
-
+        self.config = Config(self.config_dir / 'config.json')
+        self.config.set('repo_path', str(self.repo_dir))
+        
         # Create CLI instance
         self.cli = CprojCLI()
         self.cli.config = self.config
-
-    def tearDown(self):
-        import shutil
-
-        shutil.rmtree(self.temp_dir)
-
-    @patch("builtins.input")
+    
+    def tearDown(self):
+        import shutil
+        shutil.rmtree(self.temp_dir)
+    
+    @patch('builtins.input')
     def test_cleanup_dirty_worktree_force_prompt_yes(self, mock_input):
         """Test that cleanup prompts for force removal and accepts yes"""
         import os
-
         original_cwd = os.getcwd()
         try:
             os.chdir(self.repo_dir)
 
             # Create a worktree
             git = GitWorktree(self.repo_dir)
-<<<<<<< HEAD
-            worktree_path = self.temp_dir / "test_worktree"
-            git.create_worktree(worktree_path, "test-branch", "main")
-
-            # Make the worktree dirty by adding a file
-            (worktree_path / "dirty_file.txt").write_text("uncommitted change")
-
-            # Mock user inputs: confirm removal, then force removal
-            mock_input.side_effect = ["y", "y"]  # Remove? Yes, Force? Yes
-
-            # Note: args previously created here but unused
-
-            # Mock the interactive detection to return True
-            with patch.object(self.cli, "_is_interactive", return_value=True):
-                # Add the worktree to removal list manually
-                to_remove = [{"path": str(worktree_path), "branch": "test-branch"}]
-
-                # Simulate the removal process
-                for wt in to_remove:
-                    path = Path(wt["path"])
-                    try:
-                        git.remove_worktree(path, force=False)
-                    except Exception as e:
-                        if "is dirty" in str(e):
-                            # This should trigger our force prompt
-                            force_choice = mock_input.return_value
-                            if force_choice == "y":
-                                git.remove_worktree(path, force=True)
-=======
             worktree_path = self.temp_dir / 'test_worktree'
             git.create_worktree(worktree_path, 'test-branch', 'main')
 
@@ -745,38 +439,45 @@
             with patch.object(self.cli, '_is_interactive', return_value=True):
                 # Call the actual cleanup command
                 self.cli.cmd_cleanup(args)
->>>>>>> 93172d77
 
             # Verify worktree was removed
             self.assertFalse(worktree_path.exists())
 
         finally:
             os.chdir(original_cwd)
-
-    @patch("builtins.input")
+    
+    @patch('builtins.input')
     def test_cleanup_dirty_worktree_force_prompt_no(self, mock_input):
         """Test that cleanup prompts for force removal and accepts no"""
         import os
-
         original_cwd = os.getcwd()
         try:
             os.chdir(self.repo_dir)
-
+            
             # Create a worktree
             git = GitWorktree(self.repo_dir)
-            worktree_path = self.temp_dir / "test_worktree"
-            git.create_worktree(worktree_path, "test-branch", "main")
-
+            worktree_path = self.temp_dir / 'test_worktree'
+            git.create_worktree(worktree_path, 'test-branch', 'main')
+            
             # Make the worktree dirty
-            (worktree_path / "dirty_file.txt").write_text("uncommitted change")
-
+            (worktree_path / 'dirty_file.txt').write_text('uncommitted change')
+            
             # Mock user inputs: confirm removal, then refuse force removal
-            mock_input.side_effect = ["y", "n"]  # Remove? Yes, Force? No
-
-            # Note: args previously created here but unused
-
+            mock_input.side_effect = ['y', 'n']  # Remove? Yes, Force? No
+            
+            # Create args for cleanup
+            from types import SimpleNamespace
+            args = SimpleNamespace(
+                older_than=None,
+                newer_than=None,
+                merged_only=False,
+                force=False,
+                dry_run=False,
+                yes=False
+            )
+            
             # Mock interactive detection
-            with patch.object(self.cli, "_is_interactive", return_value=True):
+            with patch.object(self.cli, '_is_interactive', return_value=True):
                 success = False
                 try:
                     git.remove_worktree(worktree_path, force=False)
@@ -785,109 +486,75 @@
                     if "is dirty" in str(e):
                         # User said no to force removal
                         pass
-
+                
                 # Verify worktree still exists (wasn't force removed)
                 self.assertTrue(worktree_path.exists())
                 self.assertFalse(success)
-
+            
         finally:
             os.chdir(original_cwd)
 
 
 class TestIntegration(unittest.TestCase):
     """Integration tests"""
-
-    def setUp(self):
-        self.temp_dir = Path(tempfile.mkdtemp())
-        self.repo_dir = self.temp_dir / "test_repo"
+    
+    def setUp(self):
+        self.temp_dir = Path(tempfile.mkdtemp())
+        self.repo_dir = self.temp_dir / 'test_repo'
         self.repo_dir.mkdir()
-
+        
         # Initialize git repo
         import subprocess
-
-        subprocess.run(["git", "init"], cwd=self.repo_dir, check=True, capture_output=True)
-        subprocess.run(
-            ["git", "config", "user.email", "test@example.com"],
-            cwd=self.repo_dir,
-            check=True,
-            capture_output=True,
-        )
-        subprocess.run(
-            ["git", "config", "user.name", "Test User"],
-            cwd=self.repo_dir,
-            check=True,
-            capture_output=True,
-        )
-
+        subprocess.run(['git', 'init'], cwd=self.repo_dir, check=True, capture_output=True)
+        subprocess.run(['git', 'config', 'user.email', 'test@example.com'], 
+                      cwd=self.repo_dir, check=True, capture_output=True)
+        subprocess.run(['git', 'config', 'user.name', 'Test User'], 
+                      cwd=self.repo_dir, check=True, capture_output=True)
+        
         # Create initial commit on main branch
-        (self.repo_dir / "README.md").write_text("# Test Repo")
-        subprocess.run(
-            ["git", "add", "README.md"], cwd=self.repo_dir, check=True, capture_output=True
-        )
-        subprocess.run(
-            ["git", "commit", "-m", "Initial commit"],
-            cwd=self.repo_dir,
-            check=True,
-            capture_output=True,
-        )
+        (self.repo_dir / 'README.md').write_text('# Test Repo')
+        subprocess.run(['git', 'add', 'README.md'], cwd=self.repo_dir, check=True, capture_output=True)
+        subprocess.run(['git', 'commit', '-m', 'Initial commit'], 
+                      cwd=self.repo_dir, check=True, capture_output=True)
         # Ensure we're on 'main' branch (rename default branch if needed)
-        subprocess.run(
-            ["git", "branch", "-M", "main"], cwd=self.repo_dir, check=True, capture_output=True
-        )
-
-    def tearDown(self):
-        import shutil
-
-        shutil.rmtree(self.temp_dir)
-
+        subprocess.run(['git', 'branch', '-M', 'main'], cwd=self.repo_dir, check=True, capture_output=True)
+    
+    def tearDown(self):
+        import shutil
+        shutil.rmtree(self.temp_dir)
+    
     def test_git_worktree_creation(self):
         git = GitWorktree(self.repo_dir)
-
+        
         # Test worktree creation
-        worktree_path = self.temp_dir / "test_worktree"
-        created_path = git.create_worktree(worktree_path, "feature/test", "main", interactive=False)
-
+        worktree_path = self.temp_dir / 'test_worktree'
+        created_path = git.create_worktree(worktree_path, 'feature/test', 'main', interactive=False)
+        
         self.assertEqual(created_path, worktree_path)
         self.assertTrue(worktree_path.exists())
-        self.assertTrue((worktree_path / "README.md").exists())
-
+        self.assertTrue((worktree_path / 'README.md').exists())
+    
     def test_agent_json_workflow(self):
         # Create worktree
-        worktree_path = self.temp_dir / "test_worktree"
+        worktree_path = self.temp_dir / 'test_worktree'
         worktree_path.mkdir()
-
+        
         # Test AgentJson workflow
         agent_json = AgentJson(worktree_path)
-<<<<<<< HEAD
-        agent_json.set_project("Test Project", str(self.repo_dir))
-        agent_json.set_workspace(str(worktree_path), "feature/test", "main")
-        agent_json.set_link("linear", "https://linear.app/test/issue/123")
-        agent_json.save()
-
-        # Verify file exists and is valid JSON
-        json_file = worktree_path / ".agent.json"
-=======
         agent_json.set_project('Test Project', str(self.repo_dir))
         agent_json.set_workspace(str(worktree_path), 'feature/test', 'main')
         agent_json.save()
 
         # Verify file exists and is valid JSON
         json_file = worktree_path / '.cproj' / '.agent.json'
->>>>>>> 93172d77
         self.assertTrue(json_file.exists())
 
         with open(json_file) as f:
             data = json.load(f)
 
-<<<<<<< HEAD
-        self.assertEqual(data["project"]["name"], "Test Project")
-        self.assertEqual(data["workspace"]["branch"], "feature/test")
-        self.assertEqual(data["links"]["linear"], "https://linear.app/test/issue/123")
-=======
         self.assertEqual(data['project']['name'], 'Test Project')
         self.assertEqual(data['workspace']['branch'], 'feature/test')
->>>>>>> 93172d77
-
-
-if __name__ == "__main__":
+
+
+if __name__ == '__main__':
     unittest.main()